"""Visualize similarity and diversity in chemical structure.
@author: Himaghna Bhattacharjee, Vlachos Research Lab.

Notes
-----
This script can be run as:
>> python molecular_similarity.py config.yaml

config.yaml is the configuration file that is needed to choose tasks and
their settings.

"""
from argparse import ArgumentParser
from glob import glob
import os.path

import matplotlib.pyplot as plt
import matplotlib.ticker as ticker
import numpy as np
from rdkit import Chem
from rdkit.Chem import rdmolops
from rdkit import DataStructs
from rdkit.Chem import AllChem
from seaborn import heatmap, kdeplot
import yaml
 

class Molecule:
    """Molecular object defined from rdkit mol object.

    """
    def __init__(self, mol, name_=None, mol_property_val=None):
        """Constructor

        Parameters
        ----------
        mol: RDkit mol object
            molecule to be abstracted in the Molecule class.
        name_: str
            Name of the molecule. Default is None.
        mol_property_val: float
            Some property associated with the molecule. This is typically the
            response being studied. E.g. Boiling point, Selectivity etc.
            Default is None.
        
        """
        self.mol = mol
        self.name_ = name_
        self.mol_property = mol_property_val
    
    def get_molecular_descriptor(self, molecular_descriptor):
        """Expose a suitable method based on molecular_descriptor

        """
        if molecular_descriptor == 'morgan_fingerprint':
            return self._get_morgan_fingerprint()
        elif molecular_descriptor == 'rdkit_topological':
            return self._get_rdkit_topological_fingerprint()
    
    def get_similarity(self, similarity_measure, mol1_descrptr, mol2_descrptr):
        """Expose a suitable method based on similarity_measure

        """
        if similarity_measure == 'tanimoto_similarity':
            return DataStructs.TanimotoSimilarity(mol1_descrptr, mol2_descrptr)
    
    def _get_morgan_fingerprint(self, radius=3, n_bits=None):
        """Generate a morgan fingerprint.

        Parameters
        ----------
        radius: int: radius of fingerprint, 3 corresponds to diameter 6.
                    Default 3.
        n_bits: int: Number of bits to use if Morgan Fingerprint wanted as
            a bit vector. If set to None, Morgan fingerprint returned
            as count. Default is None.

        Returns
        -------
        morgan_fingerprint: int
        """
        if n_bits is None:
            return AllChem.GetMorganFingerprint(self.mol, radius)
        else:
            return AllChem.GetMorganFingerprintAsBitVect(self.mol, radius,
                nBits=n_bits)
    
    def _get_rdkit_topological_fingerprint(self, min_path=1, max_path=7):
        return rdmolops.RDKFingerprint(
            self.mol, minPath=min_path, maxPath=max_path)
    
    def get_similarity_to_molecule(
            self, target_mol, similarity_measure='tanimoto', 
            molecular_descriptor='morgan_fingerprint'):
        """Get a similarity metric to a target molecule
        
        Parameters
        ----------
        target_mol: Molecule object: Target molecule. 
            Similarity score is with respect to this molecule
        similarity_measure: str
            The similarity metric used.
            *** Supported Metrics ***
            'tanimoto': Jaccard Coefficient/ Tanimoto Similarity 
                    0 (not similar at all) to 1 (identical)
        molecular_descriptor : str
            The molecular descriptor used to encode molecules.
            *** Supported Descriptors ***
            'morgan_fingerprint'
        
        Returns
        -------
        similarity_score: float
            Similarity coefficient by the chosen method.
        
        """
        
        similarity_score = self.get_similarity(
            similarity_measure,
            self.get_molecular_descriptor(molecular_descriptor),
                target_mol.get_molecular_descriptor(molecular_descriptor))
        
        return similarity_score
    
    
class Molecules:
    """Collection of Molecule objects.

    Attributes
    ----------
    mols: List
        List of Molecule objects.
    similarity_measure : str
        Similarity measure used.
    molecular_descriptor : str
        Molecular descriptor used. Currently implements
            - 'morgan_fingerprint'
            - 'rdkit_topological'
    similarity_matrix: numpy ndarray
        n_mols X n_mols numpy matrix of pairwise similarity scores.

    Methods
    -------
    generate_similarity_matrix()
        Set the similarity_matrix attribute.
    get_most_similar_pairs()
        Get the indexes of the most similar molecules as tuples.

    """
    def __init__(self, mols_src, similarity_measure, molecular_descriptor):
        self.similarity_measure = similarity_measure
        self.molecular_descriptor = molecular_descriptor
        self.mols = self._set_mols(mols_src)
        self.similarity_matrix = None

    def _set_mols(self, mols_src):
        """Return list of Molecule objects from mols_src.

        """
        mol_list = []
        if os.path.isdir(mols_src):
            print(f'Searching for *.pdb files in {mols_src}')
            for molfile in glob(os.path.join(mols_src, '*.pdb')):
                mol_object = Chem.MolFromPDBFile(molfile)
                mol_name = os.path.basename(molfile).replace('.pdb', '')
                if mol_object is None:
                    print(f'{molfile} could not be imported. Skipping')
                    continue
                rdmolops.Kekulize(mol_object)
                mol_list.append(Molecule(mol_object, mol_name))
        elif os.path.isfile(mols_src):
            print(f'Reading SMILES strings from {mols_src}')
            with open(mols_src, "r") as fp:
                smiles_data = fp.readlines()
            for count, line in enumerate(smiles_data):
                # Assumes that the first column contains the smiles string
                smile = line.split()[0]
                print(f'Processing {smile} ({count + 1}/{len(smiles_data)})')
                mol_object = Chem.MolFromSmiles(smile)
                if mol_object is None:
                    print(f'{smile} could not be loaded')
                    continue
                # sanitize
                rdmolops.Kekulize(mol_object)
                mol_name = smile
                mol_list.append(Molecule(mol_object, mol_name))
        else:
            raise FileNotFoundError(
            f'{mols_src} could not be found.Please enter valid ' \
                'foldername or path of a text file w/ SMILES strings')
        if len(mol_list) == 0:
            raise UserWarning('No molecular files found in the location!')
        return mol_list

    def generate_similarity_matrix(self):
        n_mols = len(self.mols)
        self.similarity_matrix = np.zeros(shape=(n_mols, n_mols))
        for id, mol in enumerate(self.mols):
            for target_id in range(id, n_mols):
                print(f'checking molecules num {target_id+1} against {id+1}')
                self.similarity_matrix[id, target_id] = \
                    mol.get_similarity_to_molecule(
                        self.mols[target_id],
                        similarity_measure=self.similarity_measure,
                        molecular_descriptor=self.molecular_descriptor)
                # symmetric matrix entry
                self.similarity_matrix[target_id, id] = \
                    self.similarity_matrix[id, target_id]

    def get_most_similar_pairs(self):
        """Get pairs of samples which are most similar.

        Returns
        -------
        List(Tuple(int, int))
            List of pairs of indices closest to one another.

        """
        # If not set, set similarity_matrix.
        if self.similarity_matrix is None:
            self.generate_similarity_matrix()

        n_samples = self.similarity_matrix.shape[0]
        found_samples = [0 for _ in range(n_samples)]
        out_list = []
        for index, row in enumerate(self.similarity_matrix):
            if found_samples[index]:
                # if  species has been identified before
                continue
            post_diag_closest_index = np.argmax(row[(index +1):]) \
                + index + 1 if index < n_samples-1 else -1
            pre_diag_closest_index = np.argmax(row[:index]) if index > 0 \
                else -1
            # if either (pre_) post_diag_closest_index not set, the
            # closest_index_index is set to the (post_) pre_diag_closest_index
            if pre_diag_closest_index == -1:
                closest_index_index = post_diag_closest_index
            if post_diag_closest_index == -1:
                closest_index_index = pre_diag_closest_index
            # if both pre and post index set, closest_index_index set to index
            # with min distance. In case of tie, post_diag_closest_index set
            else:
                # choose the index which has max correlation
                closest_index_index = ( post_diag_closest_index if
                    row[post_diag_closest_index] >= row[pre_diag_closest_index]
                        else pre_diag_closest_index )
            out_list.append((index, closest_index_index))
            # update list
            found_samples[closest_index_index] = 1
            found_samples[index] = 1
        return out_list

    def get_most_dissimilar_pairs(self):
        """Get pairs of samples which are least similar.

        Returns
        -------
        List(Tuple(int, int))
            List of pairs of indices closest to one another.

        """
        # If not set, set similarity_matrix.
        if self.similarity_matrix is None:
            self.generate_similarity_matrix()

        n_samples = self.similarity_matrix.shape[0]
        found_samples = [0 for _ in range(n_samples)]
        out_list = []
        for index, row in enumerate(self.similarity_matrix):
            if found_samples[index]:
                # if  species has been identified before
                continue
            furthest_index = np.argmin(row)
            out_list.append((index, furthest_index))
            # update list
            found_samples[furthest_index] = 1
            found_samples[index] = 1
        return out_list


# Some plotting methods
def plot_density(similarity_vector, title, color, shade, **kwargs):
    """Plot the similarity density

    Attributes
    ----------
    similarity_vector : list or numpy ndarray
        Vector of similarity scores to be plotted.
    title : str
        Plot title
    color : str
        Color of the plot.
    shade : bool
        To shade the plot or not.
    kwargs : dict
        Keyword arguments to modify plot. Some common ones:
        bw : Thickness. Default 0.01.

    """
    # get params
    bw = float(kwargs.get('bw', 0.01))
    plt.rcParams['svg.fonttype'] = 'none'
    kdeplot(similarity_vector, shade=shade, color=color, bw=bw)
    plt.xlabel('Samples', fontsize=20)
    plt.ylabel('Similarity Density', fontsize=20)
    if title is not None:
        plt.title(title, fontsize=20)
    plt.show()


def show_property_variation_w_similarity(config, molecules):
    """Plot the variation of molecular property with molecular fingerprint.

    Parameters
    ----------
    config : dict
        Configuration file.
    molecules : Molecules object
        Molecules object of the molecule database.

    """
    # load properties
    try:
        mol_prop_file = config['property_file']
    except KeyError as e:
        raise e('Property file not provided.')
    with open(mol_prop_file, "r") as fp:
        data_lines = fp.readlines()
    names, properties = [], []
    for line in data_lines:
        name_, prop = line.split()   # each line is <<name property>>
        names.append(name_)
        properties.append(prop)
    for mol in molecules.mols:
        # find corresponding molecule in the property file, assign property
        print(f'Assigning property of {mol.name_}')
        mol_id = names.index(mol.name_)
        mol.mol_property = float(properties[mol_id])
    if config.get('most_dissimilar', False):
        mol_pairs = molecules.get_most_dissimilar_pairs()  # (mol1, mol2)
<<<<<<< HEAD
    else:
=======
    else: 
>>>>>>> 101964cf
        mol_pairs = molecules.get_most_similar_pairs()  # (mol1, mol2)
    property_mols1, property_mols2 = [], []
    for mol_pair in mol_pairs:
        if mol_pair[0] == mol_pair[1]:
            print(mol_pair)
        # property of first molecule in pair. Discard if property not set.
        property_mol1 = molecules.mols[mol_pair[0]].mol_property
        if property_mol1 is None:
            continue
        # property of second molecules in pair. Discard if property not set.
        property_mol2 = molecules.mols[mol_pair[1]].mol_property
        if property_mol2 is None:
            continue
        property_mols1.append(property_mol1)
        property_mols2.append(property_mol2)

    def plot_parity(x, y, **kwargs):
        """Plot parity plot of x vs y.

        Parameters
        ----------
        x: n x 1 numpy array: values plotted along x axis
        y: n x 1 numpy array: values plotted along y axis

        Returns
        -------
        if kwargs.show_plot set to False, returns pyplot axis.

        """
        plot_params = {
            'alpha': 0.7,
            's': 10,
            'c': 'green',
        }
        if kwargs is not None:
            plot_params.update(kwargs)
        plt.rcParams['svg.fonttype'] = 'none'
        plt.scatter(
            x=x, y=y, alpha=plot_params['alpha'], s=plot_params['s'],
            c=plot_params['c'])
        max_entry = max(max(x), max(y)) + plot_params.get('offset', 5.0)
        min_entry = min(min(x), min(y))  - plot_params.get('offset', 5.0)
        axes = plt.gca()
        axes.set_xlim([min_entry, max_entry])
        axes.set_ylim([min_entry, max_entry])
        plt.plot([min_entry, max_entry], [min_entry, max_entry],
                color=plot_params.get('linecolor', 'black'))
        plt.title(
            plot_params.get('title', ''),
            fontsize=plot_params.get('title_fontsize', 24))
        plt.xlabel(plot_params.get('xlabel', ''),
                    fontsize=plot_params.get('xlabel_fontsize', 20))
        plt.ylabel(plot_params.get('ylabel', ''),
                    fontsize=plot_params.get('ylabel_fontsize', 20))
        plt.xticks(fontsize=plot_params.get('xticksize',24))
        plt.yticks(fontsize=plot_params.get('yticksize',24))
        start, end = axes.get_xlim()
        stepsize = (end - start) / 5
        axes.xaxis.set_ticks(np.arange(start, end, stepsize))
        axes.xaxis.set_major_formatter(ticker.FormatStrFormatter('%0.1f'))
        # set y tick stepsize
        start, end = axes.get_ylim()
        stepsize = (end - start) / 5
        axes.yaxis.set_ticks(np.arange(start, end, stepsize))
        axes.yaxis.set_major_formatter(ticker.FormatStrFormatter('%0.1f'))
        plt.show()

    plot_parity(
        property_mols1, property_mols2, xlabel='Response Molecule 1',
        ylabel='Response Molecule 2')


def compare_target_molecule(config, db_molecules):
    """Compare a target molecule with molecular database in terms
    of similarity.

    Parameters
    ----------
    config : dict
        Configurations as key value pairs.
    db_molecules : Molecules
        Molecules object representing the database.

    """
    try:
        target_mol_config = config['target_molecule']
    except KeyError as e:
        raise e('No target molecule specified')
    show_pdf_configs = config.get('show_pdf', False)
    identify_closest_furthest = config.get('identify_closest_furthest', False)
    if os.path.isfile(target_mol_config):
        target_fname, target_ext = \
            os.path.basename(target_mol_config).split('.')
        if target_ext == 'pdb':
            # read pdb file
            target_mol_object = Chem.MolFromPDBFile(target_mol_config)
        elif target_ext == 'txt':
            # read smile from txt file
            with open(target_mol_config, "r") as fp:
                data = fp.readline()
            smile = data.split[0]  # assume first word is smile
            target_mol_object = Chem.MolFromSmiles(smile)
    else:
        # assume target_mol is a smile string
        target_mol_object = Chem.MolFromSmiles(target_mol_config)
    if target_mol_object is None:
        raise IOError('Target Molecules could not be loaded')
    # sanitize
    rdmolops.Kekulize(target_mol_object)
    target_molecule = Molecule(target_mol_object)
    target_similarity = [
        target_molecule.get_similarity_to_molecule(
            ref_mol, similarity_measure=db_molecules.similarity_measure,
            molecular_descriptor=db_molecules.molecular_descriptor)
        for ref_mol in db_molecules.mols]
<<<<<<< HEAD

=======
    
    def plot_density():
        plt.rcParams['svg.fonttype'] = 'none'
        kdeplot(target_similarity, shade=True, color='violet', bw=0.01)
        plt.xlabel('Samples', fontsize=20)
        plt.ylabel('Similarity Density', fontsize=20)
        plt.show()
    
>>>>>>> 101964cf
    def show_max_min_similarity():
        print(f'*****FOR MOLECULE {target_molecule.name_}*****')
        print('****Maximum Similarity Molecule ****')
        print(
            db_molecules.mols[np.argmax(target_similarity)].name_,
            target_similarity[np.argmax(target_similarity)])
        print('****Minimum Similarity Molecule ****')
        print(
            db_molecules.mols[np.argmin(target_similarity)].name_,
            target_similarity[np.argmin(target_similarity)])

    if show_pdf_configs is not None:
        pdf_color = show_pdf_configs.get('pdf_color', 'violet')
        pdf_shade = show_pdf_configs.get('pdf_shade', True)
        pdf_title = show_pdf_configs.get('pdf_title', None)
        plot_density(
            target_similarity, title=pdf_title,
            color=pdf_color, shade=pdf_shade)
    if identify_closest_furthest:
        show_max_min_similarity()


def visualize_dataset(config, db_molecules):

    def draw_similarity_heatmap(**kwargs):
        """Plot a heatmap of the distance matrix.

        """
        # load sub-tasks
        xticklabels = kwargs.get('xticklabels', False)
        yticklabels = kwargs.get('yticklabels', False)
        cmap = kwargs.get('cmap', 'autumn')
        mask_upper = kwargs.get('mask_upper', True)
        annotate = kwargs.get('annotate', False)

        if db_molecules.similarity_matrix is None:
            db_molecules.generate_similarity_matrix()
        # plot
        plt.rcParams['svg.fonttype'] = 'none'
        mask = None
        if mask_upper is True:
            mask = np.triu(np.ones(
                shape=db_molecules.similarity_matrix.shape), k=0)
        heatmap_obj = heatmap(
            db_molecules.similarity_matrix, xticklabels=xticklabels,
            yticklabels=yticklabels, cmap=cmap, mask=mask, annot=annotate)
        plt.show()

    def show_db_pdf(**kwargs):
        """Show the probability density distribution of the
        molecular database.

        """
        pdf_color = kwargs.get('pdf_color', 'violet')
        pdf_shade = kwargs.get('pdf_shade', True)
        pdf_title = kwargs.get('pdf_title', None)
        if db_molecules.similarity_matrix is None:
            db_molecules.generate_similarity_matrix()
        lower_diag_indices = np.tril_indices(
            db_molecules.similarity_matrix.shape[0], -1)
        similarity_vector = db_molecules.similarity_matrix[lower_diag_indices]
        plot_density(
            similarity_vector, color=pdf_color, shade=pdf_shade,
            title=pdf_title)

    show_pdf_configs = config.get('show_pdf', False)
    if show_pdf_configs:
        show_db_pdf(**show_pdf_configs)

    show_heatmap_configs = config.get('show_heatmap', False)
    if show_heatmap_configs:
        draw_similarity_heatmap(**show_heatmap_configs)


def sort_tasks(configs):
    """Activate various functionalities based on the 'tasks' field of configs.

    Parameters
    ----------
    configs : dict
        Loaded configuration setting from yaml file.

    """
    # load common parameters
    try:
        tasks = configs['tasks']
    except KeyError:
        raise IOError('<< tasks >> field not set in config file')
    try:
        molecule_database = configs['molecule_database']
    except KeyError:
        raise IOError('<< molecule_database >> field not set in config file')
    similarity_measure = configs.get(
        'similarity_measure', 'tanimoto_similarity')
    molecular_descriptor = configs.get(
        'molecular_descriptor', 'morgan_fingerprint')
    molecules = Molecules(
        mols_src=molecule_database, 
        similarity_measure=similarity_measure, 
        molecular_descriptor=molecular_descriptor)

    for task, task_configs in tasks.items():
        if task == 'compare_target_molecule':
            compare_target_molecule(task_configs, molecules)
        elif task == 'visualize_dataset':
            visualize_dataset(task_configs, molecules)
        elif task == 'show_property_variation_w_similarity':
            show_property_variation_w_similarity(task_configs, molecules)
        else:
            raise NotImplementedError(
            f'{task} entered in the <<task>> field is not implemented')


if __name__ == '__main__':
    parser = ArgumentParser()
    parser.add_argument('config', help='Path to config yaml file.')
    args = parser.parse_args()
    # load configs
    configs = yaml.load(open(args.config, "r"), Loader=yaml.FullLoader)
    sort_tasks(configs)<|MERGE_RESOLUTION|>--- conflicted
+++ resolved
@@ -338,11 +338,7 @@
         mol.mol_property = float(properties[mol_id])
     if config.get('most_dissimilar', False):
         mol_pairs = molecules.get_most_dissimilar_pairs()  # (mol1, mol2)
-<<<<<<< HEAD
-    else:
-=======
     else: 
->>>>>>> 101964cf
         mol_pairs = molecules.get_most_similar_pairs()  # (mol1, mol2)
     property_mols1, property_mols2 = [], []
     for mol_pair in mol_pairs:
@@ -458,18 +454,7 @@
             ref_mol, similarity_measure=db_molecules.similarity_measure,
             molecular_descriptor=db_molecules.molecular_descriptor)
         for ref_mol in db_molecules.mols]
-<<<<<<< HEAD
-
-=======
-    
-    def plot_density():
-        plt.rcParams['svg.fonttype'] = 'none'
-        kdeplot(target_similarity, shade=True, color='violet', bw=0.01)
-        plt.xlabel('Samples', fontsize=20)
-        plt.ylabel('Similarity Density', fontsize=20)
-        plt.show()
-    
->>>>>>> 101964cf
+
     def show_max_min_similarity():
         print(f'*****FOR MOLECULE {target_molecule.name_}*****')
         print('****Maximum Similarity Molecule ****')
