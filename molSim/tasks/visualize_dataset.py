--- conflicted
+++ resolved
@@ -47,24 +47,10 @@
         pairwise_similarity_vector = molecule_set.get_pairwise_similarities()
         if molecule_set.is_verbose:
             print("Plotting density of pairwise similarities")
-<<<<<<< HEAD
         plot_density(
             pairwise_similarity_vector,
             **self.plot_settings["pairwise_plot"],
         )
-=======
-        plot_density(pairwise_similarity_vector,
-                     **self.plot_settings["pairwise_plot"])
-        #% start: automatic generated code from pylustrator
-        plt.figure(2).ax_dict = {ax.get_label(): ax for ax in plt.figure(2).axes}
-        import matplotlib as mpl
-        plt.figure(2).axes[0].set_position([0.133989, 0.225442, 0.775000, 0.770000])
-        plt.figure(2).text(0.5, 0.5, 'New Text', transform=plt.figure(2).transFigure)  # id=plt.figure(2).texts[0].new
-        plt.figure(2).texts[0].set_color("#ffffffff")
-        plt.figure(2).texts[0].set_position([0.464045, 0.871814])
-        plt.figure(2).texts[0].set_text("Hello")
-        #% end: automatic generated code from pylustrator
->>>>>>> 08c34ba0
         plt.show()
 
     def __str__(self):
