"""Abstraction of a data set comprising multiple Molecule objects."""
from glob import glob
import os.path
import multiprocess
import numpy as np
import pandas as pd
from rdkit import Chem
from rdkit import RDLogger
from sklearn.decomposition import PCA
from sklearn.preprocessing import StandardScaler
from sklearn.utils import resample

from molSim.chemical_datastructures import Molecule
from molSim.exceptions import *
from molSim.ops.clustering import Cluster
from molSim.ops.descriptor import Descriptor
from molSim.ops.similarity_measures import SimilarityMeasure


class MoleculeSet:
    """Collection of Molecule objects.

    Attributes:
        molecule_database (List): List of Molecule objects.
        similarity_measure (str): Similarity measure used.
        similarity_matrix (numpy ndarray): n_mols X n_mols numpy matrix of
            pairwise similarity scores.
        is_verbose (bool): Controls how much information is displayed during
            plotting.
        sample_ratio (float): Fraction of dataset to keep for analysis.
            Default is 1.

    Methods:
        generate_similarity_matrix()
            Set the similarity_matrix attribute.
        get_most_similar_pairs()
            Get the indexes of the most similar molecules as tuples.
    """

    def __init__(
        self,
        molecule_database_src,
        molecule_database_src_type,
        is_verbose,
        similarity_measure,
        n_threads=1,
        fingerprint_type=None,
        fingerprint_params=None,
        sampling_ratio=1.0,
        sampling_random_state=42,
    ):
        """
        Args:
            sampling_ratio (float): Fraction of the molecules to keep. Useful
                for selection subset of dataset for quick computations.
            sampling_random_state (int): Random state used for sampling.
                Default is 42.
        """
        self.is_verbose = is_verbose
        self.n_threads = n_threads
        self.molecule_database = None
        self.descriptor = Descriptor()
        self.molecule_database, features = self._get_molecule_database(
            molecule_database_src, molecule_database_src_type
        )
        if features is not None:
            self._set_descriptor(arbitrary_descriptor_vals=features)
        if 0.0 < sampling_ratio < 1.0:
            if self.is_verbose:
                print(f"Using {int(sampling_ratio * 100)}% of the database...")
            self._subsample_database(
                sampling_ratio=sampling_ratio, random_state=sampling_random_state
            )
        if fingerprint_type is not None:
            # overrides if descriptor set in self._set_molecule_database
            self._set_descriptor(
                fingerprint_type=fingerprint_type, fingerprint_params=fingerprint_params
            )
        self.similarity_measure = SimilarityMeasure(similarity_measure)
        self.similarity_matrix = None
        self._set_similarity_matrix()

    def _get_molecule_database(self, molecule_database_src, molecule_database_src_type):
        """Load molecular database and return it.
        Optionally return features if found in excel / csv file.

        Args:
            molecule_database_src (str):
                Source of molecular information. Can be a folder or a filepath.
                In case a folder is specified, all .pdb files in the folder
                are sequentially read.
                If a file path, it is assumed that the file is a .txt file with
                layout: SMILES string (column1) '\b' property (column2, optional).
            molecule_database_src_type (str):
                Type of source. Can be ['folder', 'text', 'excel', 'csv']

        Returns:
            (list(Molecule), np.ndarray or None)
                Returns a tuple. First element of tuple is the molecule_database.
                Second element is array of features of shape
                (len(molecule_database), n_features) or None if None found.
        """
        if not self.is_verbose:
            RDLogger.DisableLog('rdApp.*')

        molecule_database = []
        features = None
        if molecule_database_src_type.lower() in ["folder", "directory"]:
            if self.is_verbose:
                print(f"Searching for *.pdb files in {molecule_database_src}")
            for molfile in glob(os.path.join(molecule_database_src, "*.pdb")):
                if self.is_verbose:
                    print(f"Loading {molfile}")
                try:
                    molecule_database.append(Molecule(mol_src=molfile))
                except LoadingError as e:
                    if self.is_verbose:
                        print(f"{molfile} could not be imported. Skipping")

        elif molecule_database_src_type.lower() == "text":
            if self.is_verbose:
                print(f"Reading SMILES strings from {molecule_database_src}")
            with open(molecule_database_src, "r") as fp:
                smiles_data = fp.readlines()
            for count, line in enumerate(smiles_data):
                # Assumes that the first column contains the smiles string
                line_fields = line.split()
                smile = line_fields[0]
                mol_property_val = None
                if len(line_fields) > 1:
                    mol_property_val = float(line_fields[1])
                if self.is_verbose:
                    print(f"Processing {smile} " f"({count + 1}/{len(smiles_data)})")
                mol_text = smile
                try:
                    molecule_database.append(
                        Molecule(
                            mol_smiles=smile,
                            mol_text=mol_text,
                            mol_property_val=mol_property_val,
                        )
                    )
                except LoadingError as e:
                    if self.is_verbose:
                        print(f"{smile} could not be imported. Skipping")

        elif molecule_database_src_type.lower() in ["excel", "csv"]:
            if self.is_verbose:
                print(f"Reading molecules from {molecule_database_src}")
            database_df = (
                pd.read_excel(molecule_database_src, engine="openpyxl")
                if molecule_database_src_type.lower() == "excel"
                else pd.read_csv(molecule_database_src)
            )
            # expects feature columns to be prefixed with feature_
            # e.g. feature_smiles
            feature_cols = [
                column
                for column in database_df.columns
                if column.split("_")[0] == "feature"
            ]
            database_feature_df = database_df[feature_cols]
            mol_names, mol_smiles, responses = None, None, None
            if "feature_name" in feature_cols:
                mol_names = database_feature_df["feature_name"].values.flatten()
                database_feature_df = database_feature_df.drop(["feature_name"], axis=1)
            if "feature_smiles" in feature_cols:
                mol_smiles = database_df["feature_smiles"].values.flatten()
                database_feature_df = database_feature_df.drop(
                    ["feature_smiles"], axis=1
                )

            response_col = [
                column
                for column in database_df.columns
                if column.split("_")[0] == "response"
            ]
            if len(response_col) > 0:
                # currently handles one response
                responses = database_df[response_col].values.flatten()
            for mol_id, smile in enumerate(mol_smiles):
                if self.is_verbose:
                    print(
                        f"Processing {smile} "
                        f"({mol_id + 1}/"
                        f"{database_df['feature_smiles'].values.size})"
                    )
                mol_text = mol_names[mol_id] if mol_names is not None else smile

                mol_property_val = responses[mol_id] if responses is not None else None

                try:
                    molecule_database.append(
                        Molecule(
                            mol_smiles=smile,
                            mol_text=mol_text,
                            mol_property_val=mol_property_val,
                        )
                    )
                except LoadingError as e:
                    if self.is_verbose:
                        print(f"{smile} could not be imported. Skipping")

            if len(database_feature_df.columns) > 0:
                features = database_feature_df.values
        else:
            raise FileNotFoundError(
                f"{molecule_database_src} could not be found. "
                f"Please enter valid folder name or path of a "
                f"text/excel/csv"
            )
        if len(molecule_database) == 0:
            raise UserWarning("No molecular files found in the location!")
        return molecule_database, features

    def _subsample_database(self, sampling_ratio, random_state):
        n_samples = int(sampling_ratio * len(self.molecule_database))
        self.molecule_database = resample(
            self.molecule_database,
            replace=False,
            n_samples=n_samples,
            random_state=random_state,
        )

    def _set_descriptor(
        self,
        arbitrary_descriptor_vals=None,
        fingerprint_type=None,
        fingerprint_params=None,
    ):
        """Sets molecule.descriptor attribute for each molecule object in
        MoleculeSet. Either use arbitrary_descriptor_vals to pass descriptor
        values manually or pass fingerprint_type to generate a fingerprint
        from molecule_graph. Both can't be None.

        Args:
            arbitrary_descriptor_vals (np.ndarray):
                Arbitrary descriptor array of size:
                    (n_mols xx dimensionality of descriptor space).
                    Default is None.
            fingerprint_type (str):  String label specifying which fingerprint
                to use. Default is None.
            fingerprint_params (dict): Parameters to modify the fingerprint
                generated. Default is None.
        """
        for molecule_id, molecule in enumerate(self.molecule_database):
            if fingerprint_type is not None:
                molecule.set_descriptor(
                    fingerprint_type=fingerprint_type,
                    fingerprint_params=fingerprint_params,
                )
            elif arbitrary_descriptor_vals is not None:
                molecule.set_descriptor(
                    arbitrary_descriptor_val=arbitrary_descriptor_vals[molecule_id]
                )
            else:
                raise ValueError(
                    "No descriptor vector or fingerprint type were passed."
                )

    def _set_similarity_matrix(self):
        """Calculate the similarity metric using a molecular descriptor
        and a similarity measure. Set this attribute.
        """
        n_mols = len(self.molecule_database)
        similarity_matrix = np.zeros(shape=(n_mols, n_mols))

        # Parallel implementation of similarity calculations.
        if self.n_threads > 1:
            m = multiprocess.Manager()
            q = m.Queue()

            # worker thread

            def worker(thread_idx, n_mols, start_idx, end_idx, queue):
                # make a local copy of the overall similarity matrix
                local_similarity_matrix = np.zeros(shape=(n_mols, n_mols))
                if self.is_verbose:
                    print(
                        "thread",
                        thread_idx,
                        "will calculate molecules",
                        start_idx,
                        "through",
                        end_idx,
                        "(",
                        end_idx - start_idx,
                        "total)",
                    )
                # same iteration as serial implementation, but only compute
                # source molecules in the specified range
                for source_mol_id, molecule in enumerate(self.molecule_database):
                    if source_mol_id >= start_idx and source_mol_id < end_idx:
                        for target_mol_id in range(0, n_mols):
                            if self.is_verbose:
                                print(
                                    f"thread {thread_idx} computing similarity of molecule num "
                                    f"{target_mol_id + 1} against {source_mol_id + 1}"
                                )
                            # diagonal entry
                            if target_mol_id == source_mol_id:
                                local_similarity_matrix[
                                    source_mol_id, target_mol_id
                                ] = 1
                            else:  # non-diagonal entries
                                try:
                                    local_similarity_matrix[
                                        source_mol_id, target_mol_id
                                    ] = molecule.get_similarity_to(
                                        self.molecule_database[target_mol_id],
                                        similarity_measure=self.similarity_measure,
                                    )
                                except NotInitializedError as e:
                                    e.message += "Similarity matrix could not be set "
                                    raise e
                queue.put(local_similarity_matrix)
                return None

            # calculate work distribution and spawn threads
            remainder = n_mols % (self.n_threads)
            bulk = n_mols // (self.n_threads)
            threads = []
            for i in range(self.n_threads):
                # last thread
                if i == self.n_threads - 1:
                    thread = multiprocess.Process(
                        target=worker,
                        args=(
                            i,
                            n_mols,
                            i * bulk,
                            bulk * (i + 1) + remainder,
                            q,
                        ),
                    )
                    threads.append(thread)
                    thread.start()
                else:
                    thread = multiprocess.Process(
                        target=worker,
                        args=(
                            i,
                            n_mols,
                            i * bulk,
                            bulk * (i + 1),
                            q,
                        ),
                    )
                    threads.append(thread)
                    thread.start()

            # retrieve the result and sum all the matrices together.
            for thread in threads:
                thread.join()
            thread_results = []
            for _ in range(self.n_threads):
                thread_results.append(q.get())
            similarity_matrix = sum(thread_results)
        else:
            # serial implementation
            for source_mol_id, molecule in enumerate(self.molecule_database):
                for target_mol_id in range(n_mols):
                    if self.is_verbose:
                        print(
                            "Computing similarity of molecule num "
                            f"{target_mol_id + 1} against {source_mol_id + 1}"
                        )
                    similarity_matrix[
                        source_mol_id, target_mol_id
                    ] = molecule.get_similarity_to(
                        self.molecule_database[target_mol_id],
                        similarity_measure=self.similarity_measure,
                    )

        self.similarity_matrix = similarity_matrix

    def _set_similarity_measure(self, similarity_measure):
        """Set the similarity measure attribute.

        Args:
            similarity_measure (str): The similarity metric used. See
            docstring for list of supported similarity metrics.
        """
        self.similarity_measure = SimilarityMeasure(metric=similarity_measure)

    def _do_pca(self, get_component_info=False):
        pca = PCA()
<<<<<<< HEAD
        X = [molecule.get_descriptor_val() for molecule in self.molecule_database]
=======
        X = np.array([molecule.get_descriptor_val()
                      for molecule in self.molecule_database])
>>>>>>> f7c03a3a
        scaler = StandardScaler()
        X = scaler.fit_transform(X)
        X = pca.fit_transform(X)
        if not get_component_info:
            return X
        else:
            component_info = {
                "components_": pca.components_,
                "explained_variance_": pca.explain_variance_,
                "explained_variance_ratio_": pca.explained_variance_ratio_,
                "singular_values_": pca.singular_values_,
            }
            return X, component_info

    def is_present(self, target_molecule):
        """
        Searches the name of a target molecule in the molecule set to
        determine if the target molecule is present in the molecule set.

        Args:
            target_molecule_name (str): Name of the target molecule to search.

        Returns:
            bool: If the molecule is present in the molecule set or not.
        """
        for set_molecule in self.molecule_database:
            if Molecule().is_same(set_molecule, target_molecule):
                return True
        return False

    def compare_against_molecule(self, query_molecule):
        """
        Compare the a query molecule to all molecules of the set.

        Args:
            query_molecule (molSim.chemical_datastructures Molecule): Target
                molecule to compare.

        Returns:
            set_similarity (np.ndarray): Similarity scores between query
                molecule and all other molecules of the molecule set.
        """
        query_molecule.match_fingerprint_from(self.molecule_database[0])
        set_similarity = [
            query_molecule.get_similarity_to(
                set_molecule, similarity_measure=self.similarity_measure
            )
            for set_molecule in self.molecule_database
        ]
        return np.array(set_similarity)

    def get_molecule_most_similar_to(self, query_molecule):
        """
        Get the Molecule in the Set most similar to a query Molecule.
        This is defined as the molecule of the set with the highest
        (query_molecule, set_molecule) similarity.

        Args:
            query_molecule (molSim.chemical_datastructures Molecule): Target
                molecule to compare.

        Returns:
            molSim.chemical_datastructures Molecule: Most similar molecule.
        """
        sorted_similarity = np.argsort(self.compare_against_molecule(query_molecule))
        return self.molecule_database[sorted_similarity[-1]]

    def get_molecule_least_similar_to(self, target_molecule):
        """
        Get the Molecule in the Set least similar to a Target Molecule.

        Args:
            target_molecule (molSim.chemical_datastructures Molecule):
                Target molecule to compare.

        Returns:
            molSim.chemical_datastructures Molecule: Least similar molecule.
        """
        sorted_similarity = np.argsort(self.compare_against_molecule(target_molecule))
        return self.molecule_database[sorted_similarity[0]]

    def get_most_similar_pairs(self):
        """Get pairs of samples which are most similar.

        Returns:
            List(Tuple(Molecule, Molecule))
                List of pairs of Molecules closest to one another.
                Since ties are broken randomly, this may be non-transitive
                i.e. (A, B) =/=> (B, A)
        """
        if self.similarity_matrix is None:
            raise NotInitializedError(
                "MoleculeSet instance not properly "
                "initialized with descriptor and "
                "similarity measure"
            )
        out_list = []
        n_samples = self.similarity_matrix.shape[0]
        for index, row in enumerate(self.similarity_matrix):
            post_diag_closest_index = (
                np.argmax(row[(index + 1) :]) + index + 1
                if index < n_samples - 1
                else -1
            )
            pre_diag_closest_index = np.argmax(row[:index]) if index > 0 else -1
            # if either (pre_) post_diag_closest_index not set, the
            # closest_index is set to the (post_) pre_diag_closest_index
            if pre_diag_closest_index == -1:
                closest_index = post_diag_closest_index
            if post_diag_closest_index == -1:
                closest_index = pre_diag_closest_index
            # if both pre and post index set, closest_index_index set to index
            # with min distance. In case of tie, post_diag_closest_index set
            else:
                # choose the index which has max correlation
                closest_index = (
                    post_diag_closest_index
                    if row[post_diag_closest_index] >= row[pre_diag_closest_index]
                    else pre_diag_closest_index
                )
            out_list.append(
                (self.molecule_database[index], self.molecule_database[closest_index])
            )
        return out_list

    def get_most_dissimilar_pairs(self):
        """Get pairs of samples which are least similar.

        Returns:
            List(Tuple(Molecule, Molecule))
                List of pairs of indices closest to one another.
        """
        if self.similarity_matrix is None:
            raise NotInitializedError(
                "MoleculeSet instance not properly "
                "initialized with descriptor and "
                "similarity measure"
            )

        out_list = []
        for index, row in enumerate(self.similarity_matrix):
            furthest_index = np.argmin(row)
            out_list.append(
                (self.molecule_database[index], self.molecule_database[furthest_index])
            )
        return out_list

    def get_property_of_most_similar(self):
        """Get property of pairs of molecules
        which are most similar to each other.
        Returns:
            (tuple): The first index is an array of reference mol
            properties and the second index is an array of the
            property of the respective most similar molecule.

        """
        similar_mol_pairs = self.get_most_similar_pairs()
        reference_mol_properties, similar_mol_properties = [], []
        for mol_pair in similar_mol_pairs:
            mol1_property = mol_pair[0].get_mol_property_val()
            mol2_property = mol_pair[1].get_mol_property_val()
            if mol1_property and mol2_property:
                reference_mol_properties.append(mol1_property)
                similar_mol_properties.append(mol2_property)
        return reference_mol_properties, similar_mol_properties

    def get_property_of_most_dissimilar(self):
        """Get property of pairs of molecule
        which are most dissimilar to each other.
        Returns:
            (tuple): The first index is an array of reference mol
            properties and the second index is an array of the
            property of the respective most dissimilar molecule.

        """
        dissimilar_mol_pairs = self.get_most_dissimilar_pairs()
        reference_mol_properties, dissimilar_mol_properties = [], []
        for mol_pair in dissimilar_mol_pairs:
            mol1_property = mol_pair[0].get_mol_property_val()
            mol2_property = mol_pair[1].get_mol_property_val()
            if mol1_property and mol2_property:
                reference_mol_properties.append(mol1_property)
                dissimilar_mol_properties.append(mol2_property)
        return reference_mol_properties, dissimilar_mol_properties

    def get_similarity_matrix(self):
        """Get the similarity matrix for the data set.

        Returns:
            np.ndarray: Similarity matrix of the dataset.

        Note:
        If un-set, sets the self.similarity_matrix attribute.
        """
        if self.similarity_matrix is None:
            self._set_similarity_matrix()
        return self.similarity_matrix

    def get_distance_matrix(self):
        """Get the distance matrix for the data set.

        Returns:
            np.ndarray: Distance matrix of the dataset.
        """
        return self.similarity_measure.to_distance(self.similarity_matrix)

    def get_pairwise_similarities(self):
        pairwise_similarity_vector = []
        for ref_mol in range(len(self.molecule_database)):
            for target_mol in range(ref_mol + 1, len(self.molecule_database)):
                pairwise_similarity_vector.append(
                    self.similarity_matrix[ref_mol, target_mol]
                )
        return np.array(pairwise_similarity_vector)

    def get_mol_names(self):
        """
        Get names of the molecules in the set.

        Returns:
            np.ndarray: Array with molecules names.
        """
        mol_names = []
        for mol_id, mol in enumerate(self.molecule_database):
            mol_name = mol.get_name()
            if mol_name is None:
                mol_names.append("id: " + str(mol_id))
            else:
                mol_names.append(mol_name)
        return np.array(mol_names)

    def cluster(self, n_clusters=8, clustering_method=None, **kwargs):
        """Cluster the molecules of the MoleculeSet.

        Args:
            n_clusters (int): Number of clusters. Default is 8.
            clustering_method (str): Clustering algorithm to use. Default is
                None in which case the algorithm is chosen from the
                similarity measure in use.
            kwargs (keyword args): Key word arguments to supply to clustering
                algorithm.

        Returns:
            cluster_grouped_mol_names (dict): Dictionary of cluster id
                (key) --> Names of molecules in cluster.
        """
        if not self.similarity_measure.is_distance_metric():
            raise InvalidConfigurationError(
                str(self.similarity_measure) + " is not a distance metric. "
                "Clustering will not yield "
                "meaningful results."
            )
        if (
            clustering_method == "kmedoids"
            and self.similarity_measure.type_ == "discrete"
        ) or (
            clustering_method == "complete_linkage"
            and self.similarity_measure.type_ == "continuous"
        ):
            print(
                f"{clustering_method} cannot be used with "
                f"{self.similarity_measure.type_} "
                f"similarity measure. Changing."
            )
            clustering_method = None
        if clustering_method is None:
            if self.similarity_measure.type_ == "continuous":
                clustering_method = "kmedoids"
            else:
                clustering_method = "complete_linkage"
        self.clusters_ = Cluster(
            n_clusters=n_clusters, clustering_method=clustering_method, **kwargs
        ).fit(self.get_distance_matrix())

    def get_cluster_labels(self):
        try:
            return self.clusters_.get_labels()
        except AttributeError as e:
            raise NotInitializedError(
                "Molecule set not clustered. " "Use cluster() to cluster."
            )

    def get_transformed_descriptors(self, method_="pca"):
        if method_.lower() == "pca":
            return self._do_pca()
<|MERGE_RESOLUTION|>--- conflicted
+++ resolved
@@ -385,12 +385,8 @@
 
     def _do_pca(self, get_component_info=False):
         pca = PCA()
-<<<<<<< HEAD
-        X = [molecule.get_descriptor_val() for molecule in self.molecule_database]
-=======
         X = np.array([molecule.get_descriptor_val()
                       for molecule in self.molecule_database])
->>>>>>> f7c03a3a
         scaler = StandardScaler()
         X = scaler.fit_transform(X)
         X = pca.fit_transform(X)
