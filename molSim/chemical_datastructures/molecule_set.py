"""
Abstraction of a data set comprising multiple Molecule objects.
"""
from glob import glob
import os.path

import multiprocess
import warnings
import numpy as np
import pandas as pd
from rdkit import Chem
from sklearn.decomposition import PCA
from sklearn.exceptions import NotFittedError
from sklearn.preprocessing import StandardScaler
from sklearn.utils import resample
from sklearn.ensemble import IsolationForest

from molSim.chemical_datastructures import Molecule
from molSim.exceptions import NotInitializedError
from molSim.ops.clustering import Cluster
from molSim.ops.descriptor import Descriptor
from molSim.ops.similarity_measures import SimilarityMeasure


class MoleculeSet:
    """Collection of Molecule objects.

    Attributes
    ----------
    molecule_database: List
        List of Molecule objects.
    similarity_measure : str
        Similarity measure used.
    similarity_matrix: numpy ndarray
        n_mols X n_mols numpy matrix of pairwise similarity scores.
    is_verbose : bool
        Controls how much information is displayed during plotting.
    sample_ratio : float
        Fraction of dataset to keep for analysis. Default is 1.

    Methods
    -------
    generate_similarity_matrix()
        Set the similarity_matrix attribute.
    get_most_similar_pairs()
        Get the indexes of the most similar molecules as tuples.

    """

    def __init__(self,
                 molecule_database_src,
                 molecule_database_src_type,
                 is_verbose,
                 similarity_measure,
                 n_threads=1,
                 fingerprint_type=None,
                 sampling_ratio=1.,
                 sampling_random_state=42):
        """
        Parameters
        ----------
        sampling_ratio : float
            Fraction of the molecules to keep. Useful for selection subset
            of dataset for quick computations.
        sampling_random_state : int
        Random state used for sampling. Default is 42.
        """
        self.is_verbose = is_verbose
        self.n_threads = n_threads
        self.molecule_database = None
        self.descriptor = Descriptor()
        self.molecule_database, features = self._get_molecule_database(
            molecule_database_src,
            molecule_database_src_type)
        if features is not None:
            self._set_descriptor(arbitrary_descriptor_vals=features)
        if 0. < sampling_ratio < 1.:
            self._subsample_database(sampling_ratio=sampling_ratio,
                                     random_state=sampling_random_state)
        if fingerprint_type is not None:
            # overrides if descriptor set in self._set_molecule_database
            self._set_descriptor(fingerprint_type=fingerprint_type)
        self.similarity_measure = SimilarityMeasure(similarity_measure)
        self.similarity_matrix = None
        self._set_similarity_matrix()

    def _get_molecule_database(self,
                               molecule_database_src,
                               molecule_database_src_type):
        """Load molecular database and return it.
        Optionally return features if found in excel / csv file.

        Parameters
        ----------
        molecule_database_src : str
            Source of molecular information. Can be a folder or a filepath.
            In case a folder is specified, all .pdb files in the folder
            are sequentially read.
            If a file path, it is assumed that the file is a .txt file with
            layout: SMILES string (column1) '\b' property (column2, optional).
        molecule_database_src_type : str
            Type of source. Can be ['folder', 'text', 'excel', 'csv']

        Returns
        -------
        (list(Molecule), np.ndarray or None)
            Returns a tuple. First element of tuple is the molecule_database.
            Second element is array of features of shape
            (len(molecule_database), n_features) or None if None found.

        """
        molecule_database = []
        features = None
        if molecule_database_src_type.lower() in ['folder', 'directory']:
            if self.is_verbose:
                print(f'Searching for *.pdb files in {molecule_database_src}')
            for molfile in glob(os.path.join(molecule_database_src, '*.pdb')):
                mol_graph = Chem.MolFromPDBFile(molfile)
                mol_text = os.path.basename(molfile).replace('.pdb', '')
                if mol_graph is None:
                    print(f'{molfile} could not be imported. Skipping')
                else:
                    molecule_database.append(Molecule(mol_graph, mol_text))
        elif molecule_database_src_type.lower() == 'text':
            if self.is_verbose:
                print(f'Reading SMILES strings from {molecule_database_src}')
            with open(molecule_database_src, "r") as fp:
                smiles_data = fp.readlines()
            for count, line in enumerate(smiles_data):
                # Assumes that the first column contains the smiles string
                line_fields = line.split()
                smile = line_fields[0]
                mol_property_val = None
                if len(line_fields) > 1:
                    mol_property_val = float(line_fields[1])
                if self.is_verbose:
                    print(f'Processing {smile} '
                          f'({count + 1}/{len(smiles_data)})')
                mol_graph = Chem.MolFromSmiles(smile)
                if mol_graph is None:
                    print(f'{smile} could not be loaded')
                else:
                    mol_text = smile
                    molecule_database.append(
                        Molecule(mol_graph=mol_graph,
                                 mol_text=mol_text,
                                 mol_property_val=mol_property_val))

        elif molecule_database_src_type.lower() in ['excel', 'csv']:
            if self.is_verbose:
                print(f'Reading molecules from {molecule_database_src}')
            database_df = pd.read_excel(molecule_database_src,
                                        engine='openpyxl') \
                if molecule_database_src_type.lower() == 'excel'\
                else pd.read_csv(molecule_database_src)
            # expects feature columns to be prefixed with feature_
            # e.g. feature_smiles
            feature_cols = [column for column in database_df.columns
                            if column.split('_')[0] == 'feature']
            database_feature_df = database_df[feature_cols]
            mol_names, mol_smiles, responses = None, None, None
            if 'feature_name' in feature_cols:
                mol_names = database_feature_df['feature_name'].values.flatten(
                )
                database_feature_df = database_feature_df.drop(['feature_name'],
                                                               axis=1)
            if 'feature_smiles' in feature_cols:
                mol_smiles = database_df['feature_smiles'].values.flatten()
                database_feature_df = database_feature_df.drop(
                    ['feature_smiles'],
                    axis=1)

            response_col = [column for column in database_df.columns
                            if column.split('_')[0] == 'response']
            if len(response_col) > 0:
                # currently handles one response
                responses = database_df[response_col].values.flatten()
            for mol_id, smile in enumerate(mol_smiles):
                if self.is_verbose:
                    print(f"Processing {smile} "
                          f"({mol_id + 1}/"
                          f"{database_df['feature_smiles'].values.size})")
                mol_graph = Chem.MolFromSmiles(smile)
                if mol_graph is None:
                    print(f'{smile} could not be loaded')
                else:
                    mol_text = smile
                    mol_property_val = None
                    if mol_names is not None:
                        mol_text = mol_names[mol_id]
                    if responses is not None:
                        mol_property_val = responses[mol_id]
                    molecule_database.append(
                        Molecule(mol_graph=mol_graph,
                                 mol_text=mol_text,
                                 mol_property_val=mol_property_val))
            if len(database_feature_df.columns) > 0:
                features = database_feature_df.values
        else:
            raise FileNotFoundError(
                f'{molecule_database_src} could not be found. '
                f'Please enter valid folder name or path of a '
                f'text/excel/csv')
        if len(molecule_database) == 0:
            raise UserWarning('No molecular files found in the location!')
        return molecule_database, features

    def _subsample_database(self, sampling_ratio, random_state):
        n_samples = int(sampling_ratio * len(self.molecule_database))
        self.molecule_database = resample(self.molecule_database,
                                          replace=False,
                                          n_samples=n_samples,
                                          random_state=random_state)

    def _set_descriptor(self,
                        arbitrary_descriptor_vals=None,
                        fingerprint_type=None):
        """Sets molecule.descriptor attribute for each molecule object in
        MoleculeSet. Either use arbitrary_descriptor_vals to pass descriptor
        values manually or pass fingerprint_type to generate a fingerprint
        from molecule_graph. Both can't be None.

        Parameters
        ----------
        arbitrary_descriptor_vals : np.ndarray
            Arbitrary descriptor array of size:
                (n_mols xx dimensionality of descriptor space).
                Default is None.
        fingerprint_type : str
            String label specifying which fingerprint to use. Default is None.

        """
        for molecule_id, molecule in enumerate(self.molecule_database):
            if fingerprint_type is not None:
                molecule.set_descriptor(fingerprint_type=fingerprint_type)
            elif arbitrary_descriptor_vals is not None:
                molecule.set_descriptor(
                    arbitrary_descriptor_val=arbitrary_descriptor_vals[
                        molecule_id])
            else:
                raise ValueError('No descriptor vector or fingerprint type '
                                 'were passed.')

    def _set_similarity_matrix(self):
        """Calculate the similarity metric using a molecular descriptor
        and a similarity measure. Set this attribute.

        """
        n_mols = len(self.molecule_database)
        similarity_matrix = np.zeros(shape=(n_mols, n_mols))

        # Parallel implementation of similarity calculations.
        if self.n_threads > 1:
            m = multiprocess.Manager()
            q = m.Queue()
            # worker thread

            def worker(thread_idx, n_mols, start_idx, end_idx, queue):
                # make a local copy of the overall similarity matrix
                local_similarity_matrix = np.zeros(shape=(n_mols, n_mols))
                if self.is_verbose:
                    print("thread", thread_idx, "will calculate molecules",
                          start_idx, "through", end_idx, "(", end_idx-start_idx, "total)")
                # same iteration as serial implementation, but only compute source molecules in the specified range
                for source_mol_id, molecule in enumerate(self.molecule_database):
                    if source_mol_id >= start_idx and source_mol_id < end_idx:
                        for target_mol_id in range(source_mol_id, n_mols):
                            if self.is_verbose:
                                print(f'thread {thread_idx} computing similarity of molecule num '
                                      f'{target_mol_id+1} against {source_mol_id+1}')
                            # diagonal entry
                            if target_mol_id == source_mol_id:
                                local_similarity_matrix[source_mol_id,
                                                        target_mol_id] = 1
                            else:  # non-diagonal entries
                                try:
                                    local_similarity_matrix[source_mol_id, target_mol_id] = \
                                        molecule.get_similarity_to_molecule(
                                        self.molecule_database[target_mol_id],
                                        similarity_measure=self.similarity_measure)
                                except NotInitializedError as e:
                                    e.message += 'Similarity matrix could not be set '
                                    raise e
                queue.put(local_similarity_matrix)
                return None

            # calculate work distribution and spawn threads
            remainder = n_mols % (self.n_threads)
            bulk = n_mols // (self.n_threads)
            threads = []
            for i in range(self.n_threads):
                # last thread
                if i == self.n_threads - 1:
                    thread = multiprocess.Process(
                        target=worker, args=(i, n_mols, i * bulk, bulk * (i + 1) + remainder, q,))
                    threads.append(thread)
                    thread.start()
                else:
                    thread = multiprocess.Process(
                        target=worker, args=(i, n_mols, i*bulk, bulk*(i+1), q, ))
                    threads.append(thread)
                    thread.start()

            # retrieve the result and sum all the matrices together.
            for thread in threads:
                thread.join()
            thread_results = []
            for _ in range(self.n_threads):
                thread_results.append(q.get())
            similarity_matrix = sum(thread_results)
            # reflect over the diagonal
            for i in range(n_mols):
                for j in range(n_mols):
                    # skip diagonal entries
                    if i == j:
                        continue
                    similarity_matrix[j, i] = similarity_matrix[i, j]
        else:
            # serial implementation
            for source_mol_id, molecule in enumerate(self.molecule_database):
                for target_mol_id in range(source_mol_id, n_mols):
                    if self.is_verbose:
                        print('Computing similarity of molecule num '
                              f'{target_mol_id+1} against {source_mol_id+1}')
                    similarity_matrix[source_mol_id, target_mol_id] = \
                        molecule.get_similarity_to_molecule(
                        self.molecule_database[target_mol_id],
                        similarity_measure=self.similarity_measure)
                    # symmetric matrix entry
                    similarity_matrix[target_mol_id, source_mol_id] = \
                        similarity_matrix[source_mol_id, target_mol_id]

        self.similarity_matrix = similarity_matrix

        if self.is_verbose:
            # check for outliers
            descs = []
            for molecule in self.molecule_database:
                descs.append(molecule.descriptor.to_numpy())
            iof = IsolationForest()
            iof.fit(descs)
            for nmol, anomaly in zip(range(n_mols), iof.predict(descs)):
                if anomaly == -1:
                    warnings.warn("Molecule {} is a potential outlier ({:.2f} outlier score)".format(
                        nmol+1, iof.decision_function(descs[nmol].reshape(1, -1))[0]))

    def _set_similarity_measure(self, similarity_measure):
        """Set the similarity measure attribute.

        Parameters
        ----------
        similarity_measure: str
            The similarity metric used. See docstring for list
            of supported similarity metrics.

        """
        self.similarity_measure = SimilarityMeasure(metric=similarity_measure)
    
    def _do_pca(self, get_component_info=False):
        pca = PCA()
        X = [molecule.get_descriptor_val() 
                for molecule in self.molecule_database]
        scaler = StandardScaler()
        X = scaler.fit_transform(X)
        X = pca.fit_transform(X)
        if not get_component_info:
            return X
        else:
            component_info = {
                'components_': pca.components_,
                'explained_variance_': pca.explain_variance_,
                'explained_variance_ratio_': pca.explained_variance_ratio_,
                'singular_values_': pca.singular_values_}
            return X, component_info

    def get_most_similar_pairs(self):
        """Get pairs of samples which are most similar.

        Parameters
        ----------


        Returns
        -------
        List(Tuple(Molecule, Molecule))
            List of pairs of Molecules closest to one another.
            Since ties are broken randomly, this may be non-transitive
            i.e. (A, B) =/=> (B, A)

        """
        if self.similarity_matrix is None:
            raise NotInitializedError('MoleculeSet instance not properly '
                                      'initialized with descriptor and '
                                      'similarity measure')
        n_samples = self.similarity_matrix.shape[0]
        found_samples = [0 for _ in range(n_samples)]
        out_list = []
        for index, row in enumerate(self.similarity_matrix):
            if found_samples[index]:
                # if  species has been identified before
                continue
            post_diag_closest_index = np.argmax(row[(index + 1):]) \
                + index + 1 if index < n_samples-1 else -1
            pre_diag_closest_index = np.argmax(row[:index]) if index > 0 \
                else -1
            # if either (pre_) post_diag_closest_index not set, the
            # closest_index is set to the (post_) pre_diag_closest_index
            if pre_diag_closest_index == -1:
                closest_index = post_diag_closest_index
            if post_diag_closest_index == -1:
                closest_index = pre_diag_closest_index
            # if both pre and post index set, closest_index_index set to index
            # with min distance. In case of tie, post_diag_closest_index set
            else:
                # choose the index which has max correlation
                closest_index = (
                    post_diag_closest_index if
                    row[post_diag_closest_index] >= row[pre_diag_closest_index]
                    else pre_diag_closest_index)
            out_list.append((self.molecule_database[index],
                             self.molecule_database[closest_index]))
            # update list
            found_samples[closest_index] = 1
            found_samples[index] = 1
        return out_list

    def get_most_dissimilar_pairs(self,
                                  descriptor=None,
                                  similarity_measure=None):
        """Get pairs of samples which are least similar.

        Parameters
        ----------

        Returns
        -------
        List(Tuple(Molecule, Molecule))
            List of pairs of indices closest to one another.

        """
        if self.similarity_matrix is None:
            raise NotInitializedError('MoleculeSet instance not properly '
                                      'initialized with descriptor and '
                                      'similarity measure')

        n_samples = self.similarity_matrix.shape[0]
        found_samples = [0 for _ in range(n_samples)]
        out_list = []
        for index, row in enumerate(self.similarity_matrix):
            if found_samples[index]:
                # if  species has been identified before
                continue
            furthest_index = np.argmin(row)
            out_list.append((self.molecule_database[index],
                             self.molecule_database[furthest_index]))
            # update list
            found_samples[furthest_index] = 1
            found_samples[index] = 1
        return out_list

    def get_similarity_matrix(self):
        """Get the similarity matrix for the data set.

        Returns
        -------
        np.ndarray
            Similarity matrix of the dataset.

        Note
        ----
        If un-set, sets the self.similarity_matrix attribute.

        """
        if self.similarity_matrix is None:
            self._set_similarity_matrix()
        return self.similarity_matrix

    def get_distance_matrix(self):
        """Get the distance matrix for the data set.

        Returns
        -------
        np.ndarray
            Distance matrix of the dataset.

        """
        return self.similarity_measure.to_distance(self.similarity_matrix)

    def get_pairwise_similarities(self):
        pairwise_similarity_vector = []
        for ref_mol in range(len(self.molecule_database)):
            for target_mol in range(ref_mol+1, len(self.molecule_database)):
                pairwise_similarity_vector.append(
                    self.similarity_matrix[ref_mol, target_mol])
        return np.array(pairwise_similarity_vector)

    def get_mol_names(self):
        """
        Get names of the molecules in the set.

        Returns
        -------
        np.ndarray
        """
        mol_names = []
        for mol_id, mol in enumerate(self.molecule_database):
            mol_name = mol.get_name()
            if mol_name is None:
                mol_names.append('id: ' + str(mol_id))
            else:
                mol_names.append(mol_name)
        return np.array(mol_names)

    def cluster(self, n_clusters=8, clustering_method=None, **kwargs):
        """
        Cluster the molecules of the MoleculeSet.

        Parameters
        ----------
        n_clusters : int
            Number of clusters. Default is 8.
        clustering_method : str
            Clustering algorithm to use. Default is None in which case the
            algorithm is chosen from the similarity measure in use.
        kwargs : keyword args
            Key word arguments to supply to clustering algorithm.

        Returns
        -------
        cluster_grouped_mol_names : dict
            Dictionary of cluster id (key) --> Names of molecules in cluster.

        """
        if clustering_method is None:
            if self.similarity_measure.type_ == 'continuous':
                clustering_method = 'kmedoids'
            else:
                clustering_method = 'complete_linkage'

<<<<<<< HEAD
        self.clusters_ = Cluster(n_clusters=n_clusters, 
                                clustering_method=clustering_method,
                                **kwargs).fit(self.get_distance_matrix())

    def get_cluster_labels(self):
        try:
            return self.clusters_.get_labels()
        except NotFittedError as e:    
            raise e('Molecule set not clustered. Use cluster() to cluster.')
       
    def get_transformed_descriptors(self, method_='pca'):
        if method_.lower() == 'pca':
            return self._do_pca()
    
=======
        self.clusters = Cluster(n_clusters=n_clusters,
                                clustering_method=clustering_method,
                                **kwargs).fit(self.get_distance_matrix())
        mol_names = np.array(self.get_mol_names())
        cluster_grouped_mol_names = {}
        for cluster_id in range(n_clusters):
            cluster_grouped_mol_names[cluster_id] = mol_names[
                self.clusters.get_labels()
                == cluster_id].tolist()
        return cluster_grouped_mol_names
>>>>>>> 082c38b9
<|MERGE_RESOLUTION|>--- conflicted
+++ resolved
@@ -536,8 +536,6 @@
                 clustering_method = 'kmedoids'
             else:
                 clustering_method = 'complete_linkage'
-
-<<<<<<< HEAD
         self.clusters_ = Cluster(n_clusters=n_clusters, 
                                 clustering_method=clustering_method,
                                 **kwargs).fit(self.get_distance_matrix())
@@ -551,16 +549,4 @@
     def get_transformed_descriptors(self, method_='pca'):
         if method_.lower() == 'pca':
             return self._do_pca()
-    
-=======
-        self.clusters = Cluster(n_clusters=n_clusters,
-                                clustering_method=clustering_method,
-                                **kwargs).fit(self.get_distance_matrix())
-        mol_names = np.array(self.get_mol_names())
-        cluster_grouped_mol_names = {}
-        for cluster_id in range(n_clusters):
-            cluster_grouped_mol_names[cluster_id] = mol_names[
-                self.clusters.get_labels()
-                == cluster_id].tolist()
-        return cluster_grouped_mol_names
->>>>>>> 082c38b9
+   