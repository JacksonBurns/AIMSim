--- conflicted
+++ resolved
@@ -182,14 +182,6 @@
 
         """
         target_similarity = [
-<<<<<<< HEAD
-            self.get_similarity_to_molecule(ref_mol)
-            for ref_mol in molecule_set.molecule_database
-            if ref_mol.mol_text != self.mol_text]
-        return target_similarity
-    
-    def get_name(self):
-=======
             self.get_similarity_to_molecule(
                 ref_mol, similarity_measure=molecule_set.similarity_measure,
                 molecular_descriptor=molecule_set.descriptor)
@@ -197,8 +189,7 @@
             if ref_mol.mol_text != self.mol_text]
         return target_similarity
 
-    def get_mol_name(self):
->>>>>>> 4a982f36
+    def get_name(self):
         return self.mol_text
 
     def get_mol_property_val(self):
